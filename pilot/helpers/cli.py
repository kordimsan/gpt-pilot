--- conflicted
+++ resolved
@@ -101,20 +101,14 @@
        name = ''
    logger.info('Terminating process "%s" (pid: %s)', name, pid)
 
-<<<<<<< HEAD
    if platform.system() == "Windows":
        term_proc_windows(pid)
    else:  # Unix-like systems
        term_proc_unix_like(pid)
 
-   for process_name in list(running_processes.keys()):
-       if running_processes[process_name][1] == pid:
-           del running_processes[process_name]
-=======
-    for command_id in list(running_processes.keys()):
-        if running_processes[command_id][1] == pid:
-            del running_processes[command_id]
->>>>>>> 21c8cc05
+   for command_id in list(running_processes.keys()):
+       if running_processes[command_id][1] == pid:
+           del running_processes[command_id]
 
 
 def execute_command(project, command, timeout=None, success_message=None, command_id: str = None, force=False) \
@@ -333,13 +327,12 @@
 
     return output
 
-<<<<<<< HEAD
-def res_for_build_directory_tree(path, files=None, add_descriptions=False):
-   return ' - ' + files[os.path.basename(path)].description + ' ' if files and os.path.basename(
-           path) in files and add_descriptions else ''
-
-
-def build_directory_tree(path, prefix="", ignore=None, is_last=False, files=None, add_descriptions=False):
+
+def res_for_build_directory_tree(path, files=None):
+   return ' - ' + files[os.path.basename(path)].description + ' ' if files and os.path.basename(path) in files else ''
+
+
+def build_directory_tree_with_descriptions(path, prefix="", ignore=None, is_last=False, files=None):
    """Build the directory tree structure in tree-like format.
    Args:
    - path: The starting directory path.
@@ -355,55 +348,14 @@
    output = ""
    indent = '|   ' if not is_last else '    '
    # It's a directory, add its name to the output and then recurse into it
-   output += prefix + "|-- " + os.path.basename(path) + res_for_build_directory_tree(path, files, add_descriptions) + "/\n"
+   output += prefix + "|-- " + os.path.basename(path) + res_for_build_directory_tree(path, files) + "/\n"
    if os.path.isdir(path):
        # List items in the directory
        items = os.listdir(path)
        for index, item in enumerate(items):
            item_path = os.path.join(path, item)
-           output += build_directory_tree(item_path, prefix + indent, ignore, index == len(items) - 1, files, add_descriptions)
+           output += build_directory_tree(item_path, prefix + indent, ignore, index == len(items) - 1, files)
    return output
-=======
-
-def build_directory_tree_with_descriptions(path, prefix="", ignore=None, is_last=False, files=None):
-    """Build the directory tree structure in tree-like format.
-
-    Args:
-    - path: The starting directory path.
-    - prefix: Prefix for the current item, used for recursion.
-    - ignore: List of directory names to ignore.
-    - is_last: Flag to indicate if the current item is the last in its parent directory.
-
-    Returns:
-    - A string representation of the directory tree.
-    """
-    if ignore is None:
-        ignore = []
-
-    if os.path.basename(path) in ignore:
-        return ""
-
-    output = ""
-    indent = '|   ' if not is_last else '    '
-
-    if os.path.isdir(path):
-        # It's a directory, add its name to the output and then recurse into it
-        output += prefix + "|-- " + os.path.basename(path) + \
-                  ((' - ' + files[os.path.basename(path)].description + ' ' if files and os.path.basename(path) in files else '')) + "/\n"
-
-        # List items in the directory
-        items = os.listdir(path)
-        for index, item in enumerate(items):
-            item_path = os.path.join(path, item)
-            output += build_directory_tree_with_descriptions(item_path, prefix + indent, ignore, index == len(items) - 1, files)
-
-    else:
-        # It's a file, add its name to the output
-        output += prefix + "|-- " + os.path.basename(path) + \
-                  ((' - ' + files[os.path.basename(path)].description + ' ' if files and os.path.basename(path) in files else '')) + "\n"
-
-    return output
->>>>>>> 21c8cc05
 
 
 def execute_command_and_check_cli_response(convo, command: dict):
